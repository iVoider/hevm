--- conflicted
+++ resolved
@@ -431,11 +431,7 @@
       calldata' = ConcreteBuf txn.txdata
       code' = alloc.code
       buildExpr :: SolverGroup -> VM -> IO (Expr End)
-<<<<<<< HEAD
-      buildExpr s vm = evalStateT (interpret (Fetch.oracle s Nothing) Nothing 1 Naive runExpr) vm
-=======
-      buildExpr s vm = interpret (Fetch.oracle s Nothing) Nothing Nothing vm runExpr
->>>>>>> c66e8830
+      buildExpr s vm = interpret (Fetch.oracle s Nothing) Nothing 1 Naive vm runExpr
 
   expr <- buildExpr solvers $ symbolify origVM
   (res, (vm, trace)) <- runStateT (interpretWithTrace (Fetch.oracle solvers rpcinfo) Stepper.execFully) (origVM, [])
