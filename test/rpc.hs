--- conflicted
+++ resolved
@@ -18,12 +18,7 @@
 import EVM.Stepper qualified as Stepper
 import EVM.SymExec
 import EVM.Test.Utils
-<<<<<<< HEAD
 import EVM.Solidity (ProjectType(..))
-import qualified EVM.Stepper as Stepper
-import qualified EVM.Fetch as Fetch
-=======
->>>>>>> 1c43a07a
 import EVM.Types hiding (BlockNumber)
 
 main :: IO ()
