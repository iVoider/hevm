--- conflicted
+++ resolved
@@ -27,11 +27,8 @@
 
 import qualified Data.Vector as Vector
 import Data.String.Here
-<<<<<<< HEAD
 import qualified Data.Map.Strict as Map
-=======
 import Data.Map (Map)
->>>>>>> c206337e
 
 import Data.Binary.Put (runPut)
 import Data.Binary.Get (runGetOrFail)
@@ -706,7 +703,6 @@
               }
              }
             |]
-<<<<<<< HEAD
           [Cex _] <- withSolvers Z3 1 $ \s -> checkAssert s allPanicCodes c (Just ("deposit(uint8)", [AbiUIntType 8])) []
           putStrLn "expected counterexample found"
           -- TODO: check that the cex is 255
@@ -718,32 +714,6 @@
           -- assertEqual "overflowing uint8" deposit (AbiUInt 8 255)
         ,
         testCase "explore function dispatch" $ do
-=======
-          bs <- runSMT $ query $ do
-            (Cex _, vm) <- checkAssert allPanicCodes c (Just ("deposit(uint8)", [AbiUIntType 8])) []
-            case view (state . calldata . _1) vm of
-              SymbolicBuffer bs -> BS.pack <$> mapM (getValue.fromSized) bs
-              ConcreteBuffer _ -> error "unexpected"
-
-          let [deposit] = decodeAbiValues [AbiUIntType 8] bs
-          assertEqual "overflowing uint8" deposit (AbiUInt 8 255)
-     ,
-        testCase "explore function dispatch" $ do
-        Just c <- solcRuntime "A"
-          [i|
-          contract A {
-            function f(uint x) public pure returns (uint) {
-              return x;
-            }
-          }
-          |]
-        (Qed res, _) <- runSMTWith z3 $ do
-          setTimeOut 5000
-          query $ checkAssert defaultPanicCodes c Nothing []
-        putStrLn $ "successfully explored: " <> show (length res) <> " paths"
-        ,
-        testCase "injectivity of keccak (32 bytes)" $ do
->>>>>>> c206337e
           Just c <- solcRuntime "A"
             [i|
             contract A {
@@ -752,14 +722,8 @@
               }
             }
             |]
-<<<<<<< HEAD
           [Qed res] <- withSolvers Z3 1 $ \s -> checkAssert s defaultPanicCodes c Nothing []
           putStrLn $ "successfully explored: " <> show (Expr.numBranches res) <> " paths"
-=======
-          (Qed res, _) <- runSMTWith cvc4 $ query $ checkAssert defaultPanicCodes c (Just ("f(uint256,uint256)", [AbiUIntType 256, AbiUIntType 256])) []
-          putStrLn $ "successfully explored: " <> show (length res) <> " paths"
-        -}
->>>>>>> c206337e
         ,
         testCase "injectivity of keccak 8 bytes" $ do
           Just c <- solcRuntime "A"
@@ -808,17 +772,10 @@
               }
             }
             |]
-<<<<<<< HEAD
           [Qed res] <- withSolvers Z3 1 $ \s -> checkAssert s defaultPanicCodes c (Just ("f(uint256,uint256)", [AbiUIntType 256, AbiUIntType 256])) []
           putStrLn $ "successfully explored: " <> show (Expr.numBranches res) <> " paths"
         ,
         expectFail $ testCase "injectivity of keccak (64 bytes)" $ do
-=======
-          [Qed res] <- withSolvers Z3 1 $ \s -> checkAssert s defaultPanicCodes c (Just ("f(uint256,uint256)", replicate 4 (AbiUIntType 256))) []
-          putStrLn $ "Counterexample found"
-       ,
-        testCase "injectivity of keccak 64 bytes" $ do
->>>>>>> c206337e
           Just c <- solcRuntime "A"
             [i|
             contract A {
@@ -828,30 +785,13 @@
               }
             }
             |]
-<<<<<<< HEAD
           [Cex _] <- withSolvers Z3 1 $ \s -> checkAssert s defaultPanicCodes c (Just ("f(uint256,uint256,uint256,uint256)", replicate 4 (AbiUIntType 256))) []
-=======
-          [Qed res] <- withSolvers Z3 1 $ \s -> checkAssert s defaultPanicCodes c (Just ("f(uint256,uint256,uint256,uint256)", replicate 4 (AbiUIntType 256))) []
-          putStrLn $ "successfully explored: " <> show (Expr.numBranches res) <> " paths"
-          ,
-          testCase "injectivity of keccak 64 bytes reverse" $ do
-          Just c <- solcRuntime "A"
-            [i|
-            contract A {
-              function f(uint x, uint y, uint w, uint z) public pure {
-                assert(keccak256(abi.encodePacked(x,y)) == keccak256(abi.encodePacked(w,z)));
-              }
-            }
-            |]
-          [Cex k] <- withSolvers Z3 1 $ \s -> checkAssert s defaultPanicCodes c (Just ("f(uint256,uint256,uint256,uint256)", replicate 4 (AbiUIntType 256))) []
->>>>>>> c206337e
           putStrLn "expected counterexample found"
           -- TODO check that x == w and y == z in cex
           --   case view (state . calldata . _1) vm of
           --     SymbolicBuffer bs -> BS.pack <$> mapM (getValue.fromSized) bs
           --     ConcreteBuffer _ -> error "unexpected"
 
-<<<<<<< HEAD
           -- let [AbiUInt 256 x,
           --      AbiUInt 256 y,
           --      AbiUInt 256 w,
@@ -863,20 +803,6 @@
           -- assertEqual "y == z" y z -
         ,
         expectFail $ testCase "calldata beyond calldatasize is 0 (z3)" $ do
-=======
---          let [AbiUInt 256 x,
---               AbiUInt 256 y,
---               AbiUInt 256 w,
---               AbiUInt 256 z] = decodeAbiValues [AbiUIntType 256,
---                                                 AbiUIntType 256,
---                                                 AbiUIntType 256,
---                                                 AbiUIntType 256] bs
---          assertEqual "x == w" x w
---          assertEqual "y == z" y z
-       {-
-       ,
-        testCase "calldata beyond calldatasize is 0 (z3)" $ do
->>>>>>> c206337e
           Just c <- solcRuntime "A"
             [i|
             contract A {
@@ -894,7 +820,7 @@
           putStrLn $ "successfully explored: " <> show (Expr.numBranches res) <> " paths"
         ,
         ignoreTest $ testCase "keccak soundness" $ do
-        --- using ignore to suppress huge output     
+        --- using ignore to suppress huge output
           Just c <- solcRuntime "C"
             [i|
               contract C {
@@ -980,22 +906,6 @@
           let vm =  abstractVM (Just ("distributivity(uint256,uint256,uint256)", [AbiUIntType 256, AbiUIntType 256, AbiUIntType 256])) [] yulsafeDistributivity Nothing SymbolicS
           [Qed _] <-  withSolvers Z3 1 $ \s -> verify s vm Nothing Nothing Nothing (Just $ checkAssertions defaultPanicCodes)
           putStrLn "Proven"
-<<<<<<< HEAD
-        ,
-        expectFail $ testCase "safemath distributivity (sol)" $ do
-          Just c <- solcRuntime "A"
-            [i|
-              contract C {
-                function distributivity(uint x, uint y, uint z) public {
-                  assert(mul(x, add(y, z)) == add(mul(x, y), mul(x, z)));
-                }
-
-                function add(uint x, uint y) internal pure returns (uint z) {
-                  unchecked {
-                    require((z = x + y) >= x, "ds-math-add-overflow");
-                    }
-                }
-=======
       , testCase "safemath distributivity (sol)" $ do
           let code' =
                 [i|
@@ -1003,7 +913,6 @@
                       function distributivity(uint x, uint y, uint z) public {
                           assert(mul(x, add(y, z)) == add(mul(x, y), mul(x, z)));
                       }
->>>>>>> c206337e
 
                 function mul(uint x, uint y) internal pure returns (uint z) {
                   unchecked {
